# Change Log
All notable changes to this project will be documented in this file.
This project adheres to [Semantic Versioning](http://semver.org/).

<<<<<<< HEAD
## Unreleased
### Added
- Added `scriptworker.cot.verify.verify_parent_task_definition`. This is the core change in this release, aka CoT version 2. We now use json-e to rebuild the decision/action task definitions from the tree.
- Added `json-e` and `dictdiffer` dependencies.
- `arrow`, `certifi`, `taskcluster`, and `yarl` have updated their major version numbers.
- Added `Context.projects` and `Context.populate_projects`.
- Added `load_json_or_yaml_from_url`.
- Added `DEFAULT_CONFIG['cot_version']` and `DEFAULT_CONFIG['min_cot_version']`; this is cotv2. If `min_cot_version` is 1, we allow for falling back to the old cot v1 logic.
- Added `DEFAULT_CONFIG['project_configuration_url']` and `DEFAULT_CONFIG['pushlog_url']`.
- Added `scriptworker.task.KNOWN_TASKS_FOR`, `scriptworker.task.get_action_name`, `scriptworker.task.get_commit_message`, `scriptworker.task.get_and_check_project`, `scriptworker.task.get_and_check_tasks_for`
- Added `scriptworker.utils.remove_empty_keys` since json-e drops key/value pairs where the value is empty. See https://github.com/taskcluster/json-e/issues/223
- Added `scriptworker.cot.verify.get_pushlog_info`, `scriptworker.cot.verify.get_scm_level`, `scriptworker.cot.verify.populate_jsone_context`, and `scriptworker.cot.verify.compare_jsone_task_definition`.
- Added test files to `scriptworker/test/data/cotv2/`.

### Changed
- Renamed `load_json` to `load_json_or_yaml`. This now takes a `file_type` kwarg that defaults to `json`.
- Moved `get_repo`, `get_revision`, `is_try`, and `is_action` from `scriptworker.cot.verify` to `scriptworker.task`
- Moved the sub-function path callback from `scriptworker.cot.verify` to `scriptworker.utils.match_url_path_callback`
- `scriptworker.cot.verify.guess_task_type` takes a 2nd arg, `task_defn`, to differentiate action tasks from decision/cron tasks.
- `scriptworker.cot.verify.get_all_artifacts_per_task_id` adds `public/actions.json` and `public/parameters.yml` to decision task artifacts to download, for action task verification.
- Removed the `firefox` from `scriptworker.cot.verify` function names.

### Fixed
- Updated `path_regexes` to identify most (all?) valid hg.m.o repo paths, instead of returning `None`.

### Removed
- Removed `scriptworker.cot.verify.verify_decision_task` and `scriptworker.cot.verify.verify_action_task` in favor of `scriptworker.cot.verify.verify_parent_task`.
=======
## [6.0.2] - 2018-01-17
### Added
- `max_chain_length` pref, defaulting to the arbitrary (but larger than the current 5) int 20.

### Changed
- Stopped hardcoding the max chain length to 5 due to longer-than-5 valid chains in production.
>>>>>>> 1e3059e0

## [6.0.1] - 2018-01-03
### Added
- Allow projects/birch to use project:releng:signing:cert:release-signing

## [6.0.0] - 2018-01-03
### Added
- `scriptworker.cot.verify.download_cot` now supports optional upstream artifacts
- `scriptworker.artifacts.get_optional_artifacts_per_task_id`, `scriptworker.cot.verify.(is_task_required_by_any_mandatory_artifact, is_artifact_optional)`, and `scriptworker.utils.(get_results_and_future_exceptions, add_enumerable_item_to_dict)` are defined and publicly exposed.

### Changed
- `scriptworker.artifacts.get_upstream_artifacts_full_paths_per_task_id` returns 2 dictionaries instead of 1.
- `scriptworker.cot.verify.(verify_docker_image_sha, download_cot_artifact)` don't error out if cot isn't defined (missing cot are detected earlier)

## [5.2.3] - 2017-10-20
### Fixed
- Made the exit status more explicit on exit code -11.
- Fixed `verify_sig` to return the message body if `gpg.decrypt` returns an empty body.

## [5.2.2] - 2017-10-16
### Added
- Added integration tests that run `verify_chain_of_trust` against production tasks, to make sure `cot.verify` changes are backwards compatible.

### Fixed
- stopped verifying docker-worker cot on the chain object, which may not have a cot artifact to verify.
- updated the `retry_exceptions` for `retry_request` to include `asyncio.TimeoutError`.

### Removed
- Removed the `await asyncio.sleep(1)` after running a task.

## [5.2.1] - 2017-10-11
### Added
- scriptworker will now retry (`intermittent-task` status) on a script exit code of -11, which corresponds to a python segfault.

## [5.2.0] - 2017-10-03
### Added
- `scriptworker.task.get_parent_task_id` to support the new `task.extra.parent` breadcrumb.
- `scriptworker.cot.verify.ACTION_MACH_COMMANDS` and `cot.verify.PARENT_TASK_TYPES` to separate action task verification from decision task verification.
- `scriptworker.cot.verify.ChainOfTrust.parent_task_id` to find the `parent_task_id` later.
- `scriptworker.cot.verify.LinkOfTrust.parent_task_id` to find the `parent_task_id` later.
- added a new `action` task type. This uses the same sha allowlist as the `decision` task type.
- `scriptworker.cot.verify.is_action`, since differentiating between a decision task and an action task requires some task definition introspection.
- `verify_firefox_decision_command` now takes a `mach_commands` kwarg; for action tasks, we set this to `ACTION_MACH_COMMANDS`
- `verify_action_task` verifies the action task command.
- `verify_parent_task` runs the checks previously in `verify_decision_task`; we run this for both action and decision tasks.

### Changed
- `find_sorted_task_dependencies` now uses the `parent_task_id` rather than the `decision_task_id` for its `parent_tuple`.
- `download_firefox_cot_artifacts` now downloads `task-graph.json` from action tasks as well as decision tasks
- `verify_decision_task` now only checks the command. The other checks have been moved to `verify_parent_task`.
- decision tasks now run `verify_parent_task`.

### Fixed
- Updated `README.md` to specify `tox` rather than `python setup.py test`

## [5.1.5] - 2017-10-02
### Added
- added maple to the list of privileged branches.

### Changed
- changed the default `poll_interval` to 10.

### Fixed
- updated post-task sleep to 1; we only sleep `poll_interval` only between polls.

### Removed
- removed date from the list of privileged branches.

## [5.1.4] - 2017-09-06
### Fixed
- no longer add a decision task's decision task to the chain of trust to verify. This was a regression.

### Removed
- cleaned up aurora references from everything but pushapk, which uses it.

## [5.1.3] - 2017-09-01
### Fixed
- specify the correct docker shas for the new docker images.

## [5.1.2] - 2017-09-01
### Fixed
- fixed new false error raised on missing command in payload

## [5.1.1] - 2017-08-31
### Fixed
- updated cot verification to allow for the new docker-image and decision paths (/home/worker -> /builds/worker)

## [5.1.0] - 2017-08-31
### Added
- added `DECISION_MACH_COMMANDS` to `cot.verify`, to support action task verification
- added `DECISION_TASK_TYPES` to `cot.verify`, to support verifying decision tasks via `verify_cot`
- added `ChainOfTrust.is_decision` to find if the chain object is a decision task
- added `ChainOfTrust.get_all_links_in_chain`. Previously, we ran certain tests against all the links in the chain, and other tests against all links + the chain object. Now, the chain itself may be a decision task; we will add the decision task as a link in the chain, and we no longer want to run verification tests against the chain object.
- added new docker image shas

### Changed
- we now support testing any verifiable `taskType` via `verify_cot`! Previously, only scriptworker task types were verifiable via the commandline tool.
- we now support testing action task commandlines in `verify_firefox_decision_command`
- we no longer ignore the decision task if the task-to-verify is the decision task in `find_sorted_task_dependencies`. We want to make sure we verify it.
- we no longer raise a `CoTError` if the `ChainOfTrust` object is not a scriptworker implementation

### Fixed
- fixed `partials` task verification

## [5.0.2] - 2017-08-28
### Added
- added .json as an `ignore_suffix` for docker-worker
- added `partials` as a valid task type

## [5.0.1] - 2017-08-25
### Added
- added sparse checkout decision task support in cot verification.
- added decision image 0.1.10 sha to allowlist

## [5.0.0] - 2017-08-22
### Added
- `watch_log_file` pref, to watch the log file for `logrotate.d` (or other) rotation. Set this to true in production.

### Changed
- switched from `RotatingFileHandler` to `WatchedFileHandler` or `FileHandler`, depending on whether `watch_log_file` is set.

### Removed
- Non-backwards-compatible: removed `log_max_bytes` and `log_num_backups` prefs. If set in a config file, this will break scriptworker launch. I don't believe anything sets these, but bumping the major version in case.

### Removed

## [4.2.0] - 2017-08-21
### Added
- added `prepare_to_run_task` to create a new `current_task_info.json` in `work_dir` for easier debugging.

### Changed
- `.diff` files now upload as `text/plain`.

## [4.1.4] - 2017-08-16
### Changed
- updated the decision + docker-image `workerType`s

### Fixed
- closed the contextual log handler to avoid filling up disk with open filehandles

## [4.1.3] - 2017-07-13
### Added
- added a check to verify the cot `taskId` matches the task `taskId`
- added a a `claimWork` debug log message
- added a check to prevent `python setup.py register` and `python setup.py upload`

### Fixed
- updated the docs to more accurately reflect the new instance steps
- updated the docs to avoid using `python setup.py register sdist upload`
- allowed the decision task to be an additional runtime dep

## [4.1.2] - 2017-06-14
### Changed
- rewrote chain of trust docs.

### Fixed
- fixed artifact list verification in `task.payload` for generic-worker tasks.

### Removed
- removed old format balrog scope.

## [4.1.1] - 2017-05-31
### Added
- added `.sh` as an `ignore_suffix` for generic-worker

## [4.1.0] - 2017-05-31
### Added

- added generic-worker chain of trust support
- `scriptworker.cot.verify.verify_generic_worker_task`, currently noop

### Changed

- generic-worker `ignore_suffixes` now includes `.in`

## [4.0.1] - 2017-05-23
### Changed

- Updated Google Play scopes to allow Nightly to ship to the Aurora product

## [4.0.0] - 2017-05-15
### Added
- added `scriptworker.task.claim_work` to use the `claimWork` endpoint instead of polling.

### Changed

- changed `worker.run_loop` to use the new `claim_work` function.  In theory this can handle multiple tasks serially, but in practice should only get one at a time.  In the future we can allow for multiple tasks run in parallel in separate `work_dir`s, if desired.
- `worker.run_loop` now always sleeps the `poll_interval`.  We can adjust this if desired.

### Fixed

- tweaked docstrings to pass pydocstyle>=2.0

### Removed
- removed `Context.poll_task_urls`
- removed `scriptworker.poll` completely

## [3.1.2] - 2017-04-14
### Changed
- allowed for retriggering tasks with a subset of `task.dependencies`, specifically to get around expiration of the breakpoint dependency of pushapk tasks.

## [3.1.1] - 2017-04-07
### Added
- added oak to `all-nightly-branches`, for update testing.
- added `repackage` as a valid, verifiable task type for cot.

## [3.1.0] - 2017-04-05
### Added
- added log message on startup.

### Changed
- updated docker image allowlists
- changed balrog nightly branches to `all-nightly-branches`

## [3.0.0] - 2017-03-23
## Added
- `scriptworker.artifacts` now has new functions to deal with `upstreamArtifacts`: `get_upstream_artifacts_full_paths_per_task_id`, `get_and_check_single_upstream_artifact_full_path`, and `get_single_upstream_artifact_full_path`.
- added a `LinkOfTrust.get_artifact_full_path` method
- new `helper_scripts` directory: `gpg_helper.sh` is a wrapper to call gpg against a given gpg home directory.  `create_gpg_keys.py` is a script to create new scriptworker gpg keys.

## Changed
- updated support, and now require, `aiohttp>=2.0.0`
- pointed the pushapk scopes at new `betatest` and `auroratest` `cot_restricted_trees` aliases
- renamed `find_task_dependencies` to `find_sorted_task_dependencies`

## Fixed
- `aiohttp` 2.0.0 no longer burns travis jobs.

## [2.6.0] - 2017-03-06
### Changed
- update balrog restricted scopes to include `project:releng:balrog:nightly` until we're done with it

## [2.5.0] - 2017-03-06
### Changed
- allow for `/bin/bash` in decision task command line

### Fixed
- don't add a decision task's decision task to the dependency chain.  In 2.2.0 we stopped verifying that a decision task was part of its decision task's task graph, but still verified the decision task's decision task (if any).  This release stops tracing back to the original decision task altogether.

## [2.4.0] - 2017-02-28
### Changed
- updated balrog restricted scopes

## [2.3.0] - 2017-02-22
### Changed
- updated balrog and beetmover restricted scopes

## [2.2.0] - 2017-02-15
### Changed
- decision tasks are no longer traced back to decision tasks, even if their `taskGroupId` doesn't match their `taskId`.

### Fixed
- tests now pass under python 3.6; we'll update the supported version list when taskcluster-client.py has full py36 support
- fixed closed event loop errors from the new aiohttp
- git tests now use a local git repo tarball, instead of running tests on the scriptworker repo

### Removed
- removed the check for max number of decision tasks per graph

## [2.1.1] - 2017-02-02
### Fixed
- `get_artifact_url` now works with `taskcluster==1.0.2`, while keeping 0.3.x compatibility
- more verbose upload status

## [2.1.0] - 2017-01-31
### Added
- `intermittent-task` status
- `scriptworker.utils.calculate_sleep_time`
- added `retry_async_kwargs` kwarg to `retry_request`
- added `sleeptime_kwargs` kwarg to `retry_async`

### Changed
- renamed `release` and `nightly` branch aliases to `all-release-branches` and `all-nightly-branches`
- updated pushapk restricted scopes
- reduced `aiohttp_max_connections` to 15
- `aiohttp` exceptions now result in an `intermittent-task` status, rather than `resource-unavailable`

## [2.0.0] - 2017-01-25
### Added
- `scriptworker.artifacts` is a new submodule that defines artifact behavior
- we now support `pushapk` scriptworker instance types in `cot.verify`

### Changed
- `freeze_values` is now `get_frozen_copy`, and now returns a frozen copy instead of modifying the object in place.
- `unfreeze_values` is now `get_unfrozen_copy`
- `check_config` now calls `get_frozen_copy` on the `config` before comparing against `DEFAULT_CONFIG`
- `create_config` calls `get_unfrozen_copy`, resulting in a recursively frozen config
- `DEFAULT_CONFIG` now uses `frozendict`s and `tuple`s in nested config items.
- `.asc` files are now forced to `text/plain`
- all `text/plain` artifacts are now gzipped, including .log, .asc, .json, .html, .xml
- we no longer have `task_output.log` and `task_error.log`.  Instead, we have `live_backing.log`, for more treeherder-friendliness

### Removed
- stop testing for task environment variables.  This is fragile and provides little benefit; let's push on [bug 1328719](https://bugzilla.mozilla.org/show_bug.cgi?id=1328719) instead.

## [1.0.0b7] - 2017-01-18
### Added
- `unfreeze_values`, to unfreeze a `freeze_values` frozendict.

### Changed
- `freeze_values` now recurses.

### Fixed
- delete azure queue entries on status code 409 (already claimed or cancelled).  This allows us to clean up cancelled tasks from the queue, speeding up future polling.
- more retries and catches in `find_task`, making it more robust.

## [1.0.0b6] - 2017-01-12
### Fixed
- balrog tasks are now verifiable in chain of trust.

## [1.0.0b5] - 2017-01-10
### Added
- `verify_signed_tag`, which verifies the tag's signature and makes sure we're updated to it.

### Changed
- `rebuild_gpg_homedirs` now uses git tags instead of checking for signed commits.
- `get_git_revision` now takes a `ref` kwarg; it finds the revision for that ref (e.g., tag, branch).
- `update_signed_git_repo` `revision` kwarg is now named `ref`.  It also verifies and updates to the signed git tag instead of `ref`.
- `update_signed_git_repo` now returns a tuple (revision, tag)
- `build_gpg_homedirs_from_repo` now uses `verify_signed_tag` instead of `verify_signed_git_commit`, and takes a new `tag` arg.

### Fixed
- the curl command in `Dockerfile.gnupg` now retries on failure.

### Removed
- `verify_signed_git_commit_output`
- `verify_signed_git_commit`

## [1.0.0b4] - 2016-12-19
### Added
- beetmover and balrog scriptworker support in chain of trust verification
- `cot_restricted_trees` config, which maps branch-nick to branches

### Changed
- Changed `cot_restricted_scopes` to be a scope to branch-nick dict, indexed by `cot_product`

### Fixed
- nuke then move the tmp gpg homedir, rather than trying to [wrongly] use `overwrite_gpg_home` on a parent dir

## [1.0.0b3] - 2016-12-07
### Added
- Dockerfiles: one for general testing and one for gpg homedir testing, with readme updates
- `flake8_docstrings` in tox.ini
- log chain of trust verification more verbosely, since we no longer have real artifacts uploaded alongside

### Changed
- download cot artifacts into `work_dir/cot` instead of `artifact_dir/public/cot`, to avoid massive storage dups
- `download_artifacts` now returns a list of full paths instead of relative paths. Since `upstreamArtifacts` contains the relative paths, this should be more helpful.
- `contextual_log_handler` now takes a `logging.Formatter` kwarg rather than a log format string.

### Changed
- check for a new gpg homedir before `run_loop`, because puppet will now use `rebuild_gpg_homedirs`

### Fixed
- updated all docstrings to pass `flake8_docstrings`
- switched to a three-phase lockfile for gpg homedir creation to avoid race conditions (locked, ready, unlocked)
- catch `aiohttp.errors.DisconnectedError` and `aiohttp.errors.ClientError` in `run_loop` during `upload_artifacts`
- compare the built docker-image tarball hash against `imageArtifactHash`

### Removed
- the `create_initial_gpg_homedirs` entry point has been removed in favor of `rebuild_gpg_homedirs`.

## [1.0.0b2] - 2016-11-28
### Changed
- `scriptworker.cot.verify.raise_on_errors` now takes a kwarg of `level`, which defaults to `logging.CRITICAL`.  This is to support fuzzy task matching, where not matching a task is non-critical.
- `scriptworker.cot.verify.verify_link_in_task_graph` now supports fuzzy task matching.  If the Link's `task_id` isn't in the task graph, try to match the task definition against the task graph definitions, and throw `CoTError` on failure.  This is to support Taskcluster retriggers.
- `verify_cot` is now an entry point, rather than a helper script in `scriptworker/test/data/`.

### Fixed
- allowed for `USE_SCCACHE` as a build env var

## [1.0.0b1] - 2016-11-14
### Added
- `scriptworker.cot.verify` now verifies the chain of trust for the graph.
- `scriptworker.exceptions.CoTError` now marks chain of trust validation errors.
- `scriptworker.task.get_task_id`, `scriptworker.task.get_run_id`, `scriptworker.task.get_decision_task_id`, `scriptworker.task.get_worker_type`
- `scriptworker.log.contextual_log_handler` for short-term logs
- added framework for new docs

### Changed
- config files are now yaml, to enable comments.  `config_example.json` and `cot_config_example.json` have been consolidated into `scriptworker.yaml.tmpl`.  `context.cot_config` items now live in `context.config`.
- `validate_artifact_url` now takes a list of dictionaries as rules, leading to more configurable url checking.
- `scriptworker.cot` is now `scriptworker.cot.generate`.  The `get_environment` function has been renamed to `get_cot_environment`.
- `scriptworker.gpg.get_body` now takes a `verify_sig` kwarg.
- `download_artifacts` now takes `valid_artifact_task_ids` as a kwarg.
- `max_connections` is now `aiohttp_max_connections`
- scriptworker task definitions now expect an `upstreamArtifacts` list of dictionaries

### Fixed
- docstring single backticks are now double backticks
- catch aiohttp exceptions on upload

### Removed
- removed all references to `cot_config`
- removed the credential update, since puppet restarts scriptworker on config change.

## [0.9.0] - 2016-11-01
### Added
- `gpg_lockfile` and `last_good_git_revision_file` in config
- `get_last_good_git_revision` and `write_last_good_git_revision` now return the last good git revision, and write it to `last_good_git_revision_file`, respectively.
- `get_tmp_base_gpg_home_dir` is a helper function to avoid duplication in logic.
- `rebuild_gpg_homedirs` is a new entry point script that allows us to recreate the gpg homedirs in a tmpdir, in a separate process
- `is_lockfile_present`, `create_lockfile`, and `rm_lockfile` as helper functions for the two gpg homedir entry points.

### Changed
- `sign_key`, `rebuild_gpg_home_flat`, `rebuild_gpg_home_signed`, `build_gpg_homedirs_from_repo` are no longer async.
- `overwrite_gpg_home` only keeps one backup.
- `update_signed_git_repo` now returns the latest git revision, instead of a boolean marking whether the revision is new or not.  This will help avoid the scenario where we update, fail to generate the gpg homedirs, and then stay on an old revision until the next push.
- `update_logging_config` now takes a `file_name` kwarg, which allows us to create new log files for the `rebuild_gpg_homedirs` and `create_initial_gpg_homedirs` entry points.

### Fixed
- `build_gpg_homedirs_from_repo` now waits to verify the contents of the updated git repo before nuking the previous base gpg homedir.
- `create_initial_gpg_homedirs` now creates a logfile

### Removed
- `rebuild_gpg_homedirs_loop` is no longer needed, and is removed.

## [0.8.2] - 2016-10-24
### Changed
- logged the stacktrace if the `main` loop hits an exception.  No longer catch and ignore `RuntimeError`, since it wasn't clear why that was put in.
- updated `check_config` to make sure taskcluster-related configs match taskcluster requirements

### Fixed
- changed the way the polling loop works: `async_main` is now a single pass, which `main` calls in a `while True` loop.  This should fix the situation where polling was dying silently while the git update loop continued running every 5 minutes.

## [0.8.1] - 2016-10-18
### Fixed
- explicitly pass `taskId` and `runId` to `claim_task`.  There's a new `hintId` property that appears in `message_info['task_info']` that broke things.

## [0.8.0] - 2016-10-13
### Added
- added `git_key_repo_dir`, `base_gpg_home_dir`, `my_email`, and `gpg_path` to `config_example.json`
- added `cot_config_example.json`, `cot_config_schema.json`, and `scriptworker.config.get_cot_config` for ChainOfTrust config
- added `update_signed_git_repo`, `verify_signed_git_commit`, `build_gpg_homedirs_from_repo`, `rebuild_gpg_homedirs_loop`, and `create_initial_gpg_homedirs` for gpg homedir creation and updates in the background.
- added a background call to update the gpg homedirs in `scriptworker.worker.async_main`
- added another entry point, `create_initial_gpg_homedirs`, for puppet to create the first gpg homedirs

### Changed
- default config filename is now `scriptworker.json` instead of `config.json`
- moved `scriptworker.config.get_context_from_cmdln` out of `scriptworker.worker.main`; now using argparse
- changed default `sign_chain_of_trust` to True
- `scriptworker.gpg.sign_key`, `scriptworker.gpg.rebuild_gpg_home_flat`, and `scriptworker.gpg.rebuild_gpg_home_signed` are now async, so they can happen in parallel in the background
- renamed `scriptworker.gpg.latest_signed_git_commit` to `scriptworker.gpg.verify_signed_git_commit_output`
- combined `scriptworker.log.log_errors` and `scriptworker.log.read_stdout` into `scriptworker.log.pipe_to_log`
- added `taskGroupId` to the list of default valid `taskId`s to download from.  This logic will need to change in version 0.9.0 due to the new [chain of trust dependency traversal logic](https://gist.github.com/escapewindow/a6a6944f51d4219d08284ededc65aa30)

### Fixed
- added missing docstrings to the `download_artifacts` and `download_file` functions
- fixed coverage version in `tox.ini py35-coveralls`
- `sign_key` now supports signing keys with multiple subkeys

## [0.7.0] - 2016-09-23
### Added
- added `DownloadError` exception for `download_file`
- added `scriptworker.task.download_artifacts`
- added `scriptworker.util.download_file`

### Changed
- `DEFAULT_CONFIG`, `STATUSES`, and `REVERSED_STATUSES` have moved to `scriptworker.constants`.
- `list_to_tuple` has been renamed `freeze_values`, and also converts dict values to frozendicts.

## [0.6.0] - 2016-09-15
### Added
- significant gpg support
- ability to create new gpg homedirs
- scriptworker now requires `pexpect` for gpg key signing
- docstrings!
- helper scripts to generate 1000 pubkeys and time importing them.
- added `scriptworker.utils.rm` as an `rm -rf` function

### Changed
- `utils.makedirs` now throws `ScriptWorkerException` if the path exists and is not a directory or a softlink pointing to a directory.
- gpg functions now take a `gpg_home` kwarg to specify a different homedir
- moved `scriptworker.client.integration_create_task_payload` into `scriptworker.test`
- renamed `scriptworker.util.get-_hash` kwarg `hash_type` to `hash_alg`
- renamed `firefox_cot_schema.json` to `cot_v1_schema.json`; also, the schema has changed.
- the chain of trust schema has changed to version 1.

### Fixed
- pass a `task` to `scriptworker.task.reclaimTask` and exit the loop if it doesn't match `context.task`
- we now verify that `context.task` is the same task we scheduled `reclaim_task` for.

### Removed
- Removed `get_temp_creds_from_file`, since we're not writing `temp_creds` to disk anymore
- Removed `scriptworker.task.get_temp_queue`, since we already have `context.temp_queue`
- Removed `pytest-asyncio` dependency.  It doesn't play well with `pytest-xdist`.
- Removed `scriptworker.task.get_temp_queue`; we can use `context.temp_queue`
- Removed `pytest-asyncio` usage to try to use `pytest-xdist`, then turned that back off when it conflicted with the event loop

## [0.5.0] - 2016-08-29
### Added
- added `firefox_cot_schema.json` for firefox chain of trust
- added gpg signature creation + verification
- added chain of trust generation
- added `scriptworker.task.worst_level` function for determining overall result of task

### Changed
- `unsignedArtifacts` url paths are now unquoted, so `%2F` becomes `/`
- `validate_task_schema` renamed to `validate_json_schema`
- write task log files directly to the `task_log_dir`; this should be a subdir of `artifact_dir` if we want them uploaded.
- `ScriptWorkerException` now has an `exit_code` of 5 (`internal-error`); `ScriptWorkerRetryException` now has an `exit_code` of 4 (`resource-unavailable`)
- moved `tests` directory to `scriptworker/test`

### Fixed
- Functions in `test_config` now ignore existing `TASKCLUSTER_` env vars for a clean testing environment
- `raise_future_exceptions` no longer throws an exception for an empty list of tasks
- Updated `CONTRIBUTING.rst` to reflect reality

## [0.4.0] - 2016-08-19
### Added
- add `scriptworker.utils.filepaths_in_dir`
- added setup.cfg for wheels
- added `scriptworker.client.validate_artifact_url`.
- added python-gnupg dependency

### Changed
- test files no longer use a test class.
- `upload_artifacts` now uploads files in subdirectories of `artifact_dir`, preserving the relative paths.

### Removed
- Removed unneeded creds file generation.

## [0.3.0] - 2016-08-11
### Added
- Added `requirements-*.txt` files.  The `-prod` files have pinned versions+hashes, via `reqhash`.
- Added `raise_future_exceptions` function from signingscript

### Changed
- Upload artifacts to public/env/`filename`.
- Enabled coverage branches in testing.
- Enabled environment variable configuration for credentials+workerid
- Moved source repo to [mozilla-releng/scriptworker](https://github.com/mozilla-releng/scriptworker)
- No longer prepend stderr log lines with ERROR
- Reduced debug logging

### Fixed
- Tweaked the config defaults to be a bit more sane.
- Fixed an exception where automated processes without HOME set would fail to launch scriptworker

### Removed
- Removed `scheduler_id` from config; it's only used to schedule integration tests.

## [0.2.1] - 2016-06-27
### Fixed
- `upload_artifacts` now specifies a `content_type` of `text/plain` for the task logfiles, to fix linux uploading.

## [0.2.0] - 2016-06-24
### Changed
- Context now has a `claim_task` property that stores the output from `claimTask`.  `Context.task` is now the task definition itself.
- `scriptworker.utils.request` now takes additional kwargs to be a more versatile function.

## [0.1.3] - 2016-06-24
### Added
- bundled version.json
- CHANGELOG.md

### Changed
- Pinned `pytest-asyncio` to 0.3.0 because 0.4.1 hits closed event loop errors.<|MERGE_RESOLUTION|>--- conflicted
+++ resolved
@@ -2,7 +2,6 @@
 All notable changes to this project will be documented in this file.
 This project adheres to [Semantic Versioning](http://semver.org/).
 
-<<<<<<< HEAD
 ## Unreleased
 ### Added
 - Added `scriptworker.cot.verify.verify_parent_task_definition`. This is the core change in this release, aka CoT version 2. We now use json-e to rebuild the decision/action task definitions from the tree.
@@ -30,14 +29,13 @@
 
 ### Removed
 - Removed `scriptworker.cot.verify.verify_decision_task` and `scriptworker.cot.verify.verify_action_task` in favor of `scriptworker.cot.verify.verify_parent_task`.
-=======
+
 ## [6.0.2] - 2018-01-17
 ### Added
 - `max_chain_length` pref, defaulting to the arbitrary (but larger than the current 5) int 20.
 
 ### Changed
 - Stopped hardcoding the max chain length to 5 due to longer-than-5 valid chains in production.
->>>>>>> 1e3059e0
 
 ## [6.0.1] - 2018-01-03
 ### Added
