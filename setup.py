--- conflicted
+++ resolved
@@ -18,9 +18,6 @@
     )
     sys.exit(1)
 
-<<<<<<< HEAD
-reqs = ["aiohttp>=3", "arrow", "cryptography>=2.6.1", "dictdiffer", "frozendict", "github3.py", "jsonschema", "json-e>=2.5.0", "PyYAML", "taskcluster>=4.0.0"]
-=======
 reqs = [
     "aiohttp>=3",
     "aiomemoizettl",
@@ -34,7 +31,6 @@
     "PyYAML",
     "taskcluster>=4.0.0",
 ]
->>>>>>> 814ff4ce
 
 tests_require = [
     "asyncio_extras",
